use crate::error::{Error, GoogleResponse};
pub use crate::resources::bucket::Owner;
use crate::resources::common::ListResponse;
use crate::resources::object_access_control::ObjectAccessControl;
use futures::{stream, Stream, TryStream};
use percent_encoding::{utf8_percent_encode, AsciiSet, NON_ALPHANUMERIC};

/// A resource representing a file in Google Cloud Storage.
#[derive(Debug, PartialEq, serde::Serialize, serde::Deserialize)]
#[serde(rename_all = "camelCase")]
pub struct Object {
    /// The kind of item this is. For objects, this is always `storage#object`.
    pub kind: String,
    /// The ID of the object, including the bucket name, object name, and generation number.
    pub id: String,
    /// The link to this object.
    pub self_link: String,
    /// The name of the object. Required if not specified by URL parameter.
    pub name: String,
    /// The name of the bucket containing this object.
    pub bucket: String,
    /// The content generation of this object. Used for object versioning.
    #[serde(deserialize_with = "crate::from_str")]
    pub generation: i64,
    /// The version of the metadata for this object at this generation. Used for preconditions and
    /// for detecting changes in metadata. A metageneration number is only meaningful in the context
    /// of a particular generation of a particular object.
    #[serde(deserialize_with = "crate::from_str")]
    pub metageneration: i64,
    /// Content-Type of the object data. If an object is stored without a Content-Type, it is served
    /// as application/octet-stream.
    pub content_type: Option<String>,
    /// The creation time of the object in RFC 3339 format.
    pub time_created: chrono::DateTime<chrono::Utc>,
    /// The modification time of the object metadata in RFC 3339 format.
    pub updated: chrono::DateTime<chrono::Utc>,
    /// The deletion time of the object in RFC 3339 format. Returned if and only if this version of
    /// the object is no longer a live version, but remains in the bucket as a noncurrent version.
    pub time_deleted: Option<chrono::DateTime<chrono::Utc>>,
    /// Whether or not the object is subject to a temporary hold.
    pub temporary_hold: Option<bool>,
    /// Whether or not the object is subject to an event-based hold.
    pub event_based_hold: Option<bool>,
    /// The earliest time that the object can be deleted, based on a bucket's retention policy, in
    /// RFC 3339 format.
    pub retention_expiration_time: Option<chrono::DateTime<chrono::Utc>>,
    /// Storage class of the object.
    pub storage_class: String,
    /// The time at which the object's storage class was last changed. When the object is initially
    /// created, it will be set to timeCreated.
    pub time_storage_class_updated: chrono::DateTime<chrono::Utc>,
    /// Content-Length of the data in bytes.
    #[serde(deserialize_with = "crate::from_str")]
    pub size: u64,
    /// MD5 hash of the data; encoded using base64. For more information about using the MD5 hash,
    /// see Hashes and ETags: Best Practices.
    pub md5_hash: Option<String>,
    /// Media download link.
    pub media_link: String,
    /// Content-Encoding of the object data.
    pub content_encoding: Option<String>,
    /// Content-Disposition of the object data.
    pub content_disposition: Option<String>,
    /// Content-Language of the object data.
    pub content_language: Option<String>,
    /// Cache-Control directive for the object data. If omitted, and the object is accessible to all
    /// anonymous users, the default will be public, max-age=3600.
    pub cache_control: Option<String>,
    /// User-provided metadata, in key/value pairs.
    pub metadata: Option<std::collections::HashMap<String, String>>,
    /// Access controls on the object, containing one or more objectAccessControls Resources. If
    /// iamConfiguration.uniformBucketLevelAccess.enabled is set to true, this field is omitted in
    /// responses, and requests that specify this field fail.
    pub acl: Option<Vec<ObjectAccessControl>>,
    /// The owner of the object. This will always be the uploader of the object. If
    /// `iamConfiguration.uniformBucketLevelAccess.enabled` is set to true, this field does not
    /// apply, and is omitted in responses.
    pub owner: Option<Owner>,
    /// CRC32c checksum, as described in RFC 4960, Appendix B; encoded using base64 in big-endian
    /// byte order. For more information about using the CRC32c checksum, see Hashes and ETags: Best
    /// Practices.
    pub crc32c: String,
    /// Number of underlying components that make up a composite object. Components are accumulated
    /// by compose operations, counting 1 for each non-composite source object and componentCount
    /// for each composite source object. Note: componentCount is included in the metadata for
    /// composite objects only.
    #[serde(default, deserialize_with = "crate::from_str_opt")]
    pub component_count: Option<i32>,
    /// HTTP 1.1 Entity tag for the object.
    pub etag: String,
    /// Metadata of customer-supplied encryption key, if the object is encrypted by such a key.
    pub customer_encryption: Option<CustomerEncrypton>,
    /// Cloud KMS Key used to encrypt this object, if the object is encrypted by such a key.
    pub kms_key_name: Option<String>,
}

/// Contains data about how a user might encrypt their files in Google Cloud Storage.
#[derive(Debug, PartialEq, serde::Serialize, serde::Deserialize)]
#[serde(rename_all = "camelCase")]
pub struct CustomerEncrypton {
    /// The encryption algorithm.
    pub encryption_algorithm: String,
    /// SHA256 hash value of the encryption key.
    pub key_sha256: String,
}

/// The request that is supplied to perform `Object::compose`.
#[derive(Debug, PartialEq, serde::Serialize)]
#[serde(rename_all = "camelCase")]
pub struct ComposeRequest {
    /// The kind of item this is. Will always be `storage#composeRequest`.
    pub kind: String,
    /// The list of source objects that will be concatenated into a single object.
    pub source_objects: Vec<SourceObject>,
    /// Properties of the resulting object.
    pub destination: Option<Object>,
}

/// A SourceObject represents one of the objects that is to be composed.
#[derive(Debug, PartialEq, serde::Serialize)]
#[serde(rename_all = "camelCase")]
pub struct SourceObject {
    /// The source object's name. All source objects must have the same storage class and reside in
    /// the same bucket.
    pub name: String,
    /// The generation of this object to use as the source.
    pub generation: Option<i64>,
    /// Conditions that must be met for this operation to execute.
    pub object_preconditions: Option<ObjectPrecondition>,
}

/// Allows conditional copying of this file.
#[derive(Debug, PartialEq, serde::Serialize)]
#[serde(rename_all = "camelCase")]
pub struct ObjectPrecondition {
    /// Only perform the composition if the generation of the source object that would be used
    /// matches this value. If this value and a generation are both specified, they must be the same
    /// value or the call will fail.
    pub if_generation_match: i64,
}

#[derive(Debug, serde::Deserialize)]
#[serde(rename_all = "camelCase")]
struct ObjectList {
    kind: String,
    items: Vec<Object>,
}

#[derive(Debug, serde::Deserialize)]
#[serde(rename_all = "camelCase")]
struct RewriteResponse {
    kind: String,
    total_bytes_rewritten: String,
    object_size: String,
    done: bool,
    resource: Object,
}

impl Object {
    /// Create a new object.
    /// Upload a file as that is loaded in memory to google cloud storage, where it will be
    /// interpreted according to the mime type you specified.
    /// ## Example
    /// ```rust,no_run
    /// # #[tokio::main]
    /// # async fn main() -> Result<(), Box<dyn std::error::Error>> {
    /// # fn read_cute_cat(_in: &str) -> Vec<u8> { vec![0, 1] }
    /// use cloud_storage::Object;
    ///
    /// let file: Vec<u8> = read_cute_cat("cat.png");
    /// Object::create("cat-photos", &file, "recently read cat.png", "image/png").await?;
    /// # Ok(())
    /// # }
    /// ```
    pub async fn create(
        bucket: &str,
        file: Vec<u8>,
        filename: &str,
        mime_type: &str,
    ) -> crate::Result<Self> {
        use reqwest::header::{CONTENT_LENGTH, CONTENT_TYPE};

        // has its own url for some reason
        const BASE_URL: &str = "https://www.googleapis.com/upload/storage/v1/b";
        let url = &format!(
            "{}/{}/o?uploadType=media&name={}",
            BASE_URL,
            percent_encode(&bucket),
            percent_encode(&filename),
        );
        let mut headers = crate::get_headers().await?;
        headers.insert(CONTENT_TYPE, mime_type.parse()?);
        headers.insert(CONTENT_LENGTH, file.len().to_string().parse()?);
        let response = reqwest::Client::new()
            .post(url)
            .headers(headers)
            .body(file)
            .send()
            .await?;
        if response.status() == 200 {
            Ok(serde_json::from_str(&response.text().await?)?)
        } else {
            Err(Error::new(&response.text().await?))
        }
    }

    /// The synchronous equivalent of `Object::create`.
    ///
    /// ### Features
    /// This function requires that the feature flag `sync` is enabled in `Cargo.toml`.
    #[cfg(feature = "sync")]
    #[tokio::main]
    pub async fn create_sync(
        bucket: &str,
        file: Vec<u8>,
        filename: &str,
        mime_type: &str,
    ) -> crate::Result<Self> {
        Self::create(bucket, file, filename, mime_type).await
    }

    /// Create a new object. This works in the same way as `Object::create`, except it does not need
    /// to load the entire file in ram.
    /// ## Example
    /// ```rust,no_run
    /// # #[tokio::main]
    /// # async fn main() -> Result<(), Box<dyn std::error::Error>> {
    /// use cloud_storage::Object;
    ///
    /// let file = reqwest::Client::new()
    ///     .get("https://my_domain.rs/nice_cat_photo.png")
    ///     .send()
    ///     .await?
    ///     .bytes_stream();
    /// Object::create_streamed("cat-photos", file, 10, "recently read cat.png", "image/png").await?;
    /// # Ok(())
    /// # }
    /// ```
    pub async fn create_streamed<S>(
        bucket: &str,
        stream: S,
        length: u64,
        filename: &str,
        mime_type: &str,
    ) -> crate::Result<Self>
    where
        S: TryStream + Send + Sync + 'static,
        S::Error: Into<Box<dyn std::error::Error + Send + Sync>>,
        bytes::Bytes: From<S::Ok>,
    {
        use reqwest::header::{CONTENT_LENGTH, CONTENT_TYPE};

        // has its own url for some reason
        const BASE_URL: &str = "https://www.googleapis.com/upload/storage/v1/b";
        let url = &format!(
            "{}/{}/o?uploadType=media&name={}",
            BASE_URL,
            percent_encode(&bucket),
            percent_encode(&filename),
        );
        let mut headers = crate::get_headers().await?;
        headers.insert(CONTENT_TYPE, mime_type.parse()?);
        headers.insert(CONTENT_LENGTH, length.to_string().parse()?);

        let body = reqwest::Body::wrap_stream(stream);
        let response = reqwest::Client::new()
            .post(url)
            .headers(headers)
            .body(body)
            .send()
            .await?;
        if response.status() == 200 {
            Ok(serde_json::from_str(&response.text().await?)?)
        } else {
            Err(Error::new(&response.text().await?))
        }
    }

    /// The async equivalent of `Object::create_streamed`.
    ///
    /// ### Features
    /// This function requires that the feature flag `sync` is enabled in `Cargo.toml`.
    #[cfg(feature = "sync")]
    #[tokio::main]
    pub async fn create_streamed_sync<R: std::io::Read + Send + 'static>(
        bucket: &str,
        mut file: R,
        length: u64,
        filename: &str,
        mime_type: &str,
    ) -> crate::Result<Self> {
        let mut buffer = Vec::new();
        file.read_to_end(&mut buffer)
            .map_err(|e| Error::Other(e.to_string()))?;

        let stream = stream::once(async { Ok::<_, Error>(buffer) });

        Self::create_streamed(bucket, stream, length, filename, mime_type).await
    }

    /// Obtain a list of objects within this Bucket.
    /// ### Example
    /// ```no_run
    /// # #[tokio::main]
    /// # async fn main() -> Result<(), Box<dyn std::error::Error>> {
    /// use cloud_storage::Object;
    ///
    /// let all_objects = Object::list("my_bucket").await?;
    /// # Ok(())
    /// # }
    /// ```
    pub async fn list(
        bucket: &str,
    ) -> Result<impl Stream<Item = Result<Vec<Self>, Error>> + '_, Error> {
        Self::list_from(bucket, None).await
    }

    /// The async equivalent of `Object::list`.
    ///
    /// ### Features
    /// This function requires that the feature flag `sync` is enabled in `Cargo.toml`.
    #[cfg(feature = "sync")]
    #[tokio::main]
    pub async fn list_sync(bucket: &str) -> Result<Vec<Self>, Error> {
        use futures::TryStreamExt;

        Self::list_from(bucket, None).await?.try_concat().await
    }

    /// Obtain a list of objects by prefix within this Bucket .
    /// ### Example
    /// ```no_run
    /// # #[tokio::main]
    /// # async fn main() -> Result<(), Box<dyn std::error::Error>> {
    /// use cloud_storage::Object;
    ///
    /// let all_objects = Object::list_prefix("my_bucket", "prefix/").await?;
    /// # Ok(())
    /// # }
    /// ```
    pub async fn list_prefix<'a>(
        bucket: &'a str,
        prefix: &'a str,
    ) -> Result<impl Stream<Item = Result<Vec<Self>, Error>> + 'a, Error> {
        Self::list_from(bucket, Some(prefix)).await
    }

    /// The async equivalent of `Object::list_prefix`.
    ///
    /// ### Features
    /// This function requires that the feature flag `sync` is enabled in `Cargo.toml`.
    #[cfg(feature = "sync")]
    #[tokio::main]
    pub async fn list_prefix_sync(bucket: &str, prefix: &str) -> Result<Vec<Self>, Error> {
        use futures::TryStreamExt;

        Self::list_from(bucket, Some(prefix))
            .await?
            .try_concat()
            .await
    }

    async fn list_from<'a>(
        bucket: &'a str,
        prefix: Option<&'a str>,
    ) -> Result<impl Stream<Item = Result<Vec<Self>, Error>> + 'a, Error> {
        #[derive(Clone)]
        enum ListState {
            Start,
            HasMore(String),
            Done,
        }
        use ListState::*;

        Ok(stream::unfold(ListState::Start, move |state| async move {
            let url = format!("{}/b/{}/o", crate::BASE_URL, percent_encode(bucket));
            let headers = match crate::get_headers().await {
                Ok(h) => h,
                Err(e) => return Some((Err(e), state)),
            };

            let mut query = match state.clone() {
                HasMore(page_token) => vec![("pageToken", page_token)],
                Done => return None,
                Start => vec![],
            };

            if let Some(prefix) = prefix {
                query.push(("prefix", prefix.to_string()));
            };

            let response = reqwest::Client::new()
                .get(&url)
                .query(&query)
                .headers(headers)
                .send()
                .await;
            let response = match response {
                Ok(r) => r,
                Err(e) => return Some((Err(e.into()), state)),
            };

            let json = match response.json().await {
                Ok(json) => json,
                Err(e) => return Some((Err(e.into()), state)),
            };

            let result: GoogleResponse<ListResponse<Self>> = json;

            let response_body = match result {
                GoogleResponse::Success(success) => success,
                GoogleResponse::Error(e) => return Some((Err(e.into()), state)),
            };

            let items = response_body.items;

            let next_state = if let Some(page_token) = response_body.next_page_token {
                HasMore(page_token)
            } else {
                Done
            };

            Some((Ok(items), next_state))
        }))
    }

    /// Obtains a single object with the specified name in the specified bucket.
    /// ### Example
    /// ```no_run
    /// # #[tokio::main]
    /// # async fn main() -> Result<(), Box<dyn std::error::Error>> {
    /// use cloud_storage::Object;
    ///
    /// let object = Object::read("my_bucket", "path/to/my/file.png").await?;
    /// # Ok(())
    /// # }
    /// ```
    pub async fn read(bucket: &str, file_name: &str) -> crate::Result<Self> {
        let url = format!(
            "{}/b/{}/o/{}",
            crate::BASE_URL,
            percent_encode(bucket),
            percent_encode(file_name),
        );
        let result: GoogleResponse<Self> = reqwest::Client::new()
            .get(&url)
            .headers(crate::get_headers().await?)
            .send()
            .await?
            .json()
            .await?;
        match result {
            GoogleResponse::Success(s) => Ok(s),
            GoogleResponse::Error(e) => Err(e.into()),
        }
    }

    /// The synchronous equivalent of `Object::read`.
    ///
    /// ### Features
    /// This function requires that the feature flag `sync` is enabled in `Cargo.toml`.
    #[cfg(feature = "sync")]
    #[tokio::main]
    pub async fn read_sync(bucket: &str, file_name: &str) -> crate::Result<Self> {
        Self::read(bucket, file_name).await
    }

    /// Download the content of the object with the specified name in the specified bucket.
    /// ### Example
    /// ```no_run
    /// # #[tokio::main]
    /// # async fn main() -> Result<(), Box<dyn std::error::Error>> {
    /// use cloud_storage::Object;
    ///
    /// let bytes = Object::download("my_bucket", "path/to/my/file.png").await?;
    /// # Ok(())
    /// # }
    /// ```
    pub async fn download(bucket: &str, file_name: &str) -> Result<Vec<u8>, Error> {
        let url = format!(
            "{}/b/{}/o/{}?alt=media",
            crate::BASE_URL,
            percent_encode(bucket),
            percent_encode(file_name),
        );
        Ok(reqwest::Client::new()
            .get(&url)
            .headers(crate::get_headers().await?)
            .send()
            .await?
            .bytes()
            .await?
            .to_vec())
    }

    /// The synchronous equivalent of `Object::download`.
    ///
    /// ### Features
    /// This function requires that the feature flag `sync` is enabled in `Cargo.toml`.
    #[cfg(feature = "sync")]
    #[tokio::main]
    pub async fn download_sync(bucket: &str, file_name: &str) -> crate::Result<Vec<u8>> {
        Self::download(bucket, file_name).await
    }

    /// Download the content of the object with the specified name in the specified bucket, without
    /// allocating the whole file into a vector.
    /// ### Example
    /// ```no_run
    /// # #[tokio::main]
    /// # async fn main() -> Result<(), Box<dyn std::error::Error>> {
    /// use cloud_storage::Object};
    /// use futures::StreamExt;
    /// use std::fs::File;
    /// use std::io::Write;
    ///
<<<<<<< HEAD
    /// let mut stream = Object::download_streamed("my_bucket", "path/to/my/file.png").await?;
    /// let mut file = File::create("file.png").unwrap();
    /// for part in stream.next().await {
    ///     file.write_all(&part.unwrap()).unwrap();
    /// }
=======
    /// let stream = Object::download_streamed("my_bucket", "path/to/my/file.png").await?;
    /// for 
>>>>>>> 42e3e89f
    /// # Ok(())
    /// # }
    /// ```
    pub async fn download_streamed(
        bucket: &str,
        file_name: &str,
    ) -> crate::Result<impl Stream<Item = crate::Result<Vec<u8>>>> {
        use futures::StreamExt;

        let url = format!(
            "{}/b/{}/o/{}?alt=media",
            crate::BASE_URL,
            percent_encode(bucket),
            percent_encode(file_name),
        );
        Ok(reqwest::Client::new()
            .get(&url)
            .headers(crate::get_headers().await?)
            .send()
            .await?
            .bytes_stream()
            .map(|res| Ok(res.map(|r| r.to_vec())?)))
    }

    /// Obtains a single object with the specified name in the specified bucket.
    /// ### Example
    /// ```no_run
    /// # #[tokio::main]
    /// # async fn main() -> Result<(), Box<dyn std::error::Error>> {
    /// use cloud_storage::Object;
    ///
    /// let mut object = Object::read("my_bucket", "path/to/my/file.png").await?;
    /// object.content_type = Some("application/xml".to_string());
    /// object.update().await?;
    /// # Ok(())
    /// # }
    /// ```
    pub async fn update(&self) -> crate::Result<Self> {
        let url = format!(
            "{}/b/{}/o/{}",
            crate::BASE_URL,
            percent_encode(&self.bucket),
            percent_encode(&self.name),
        );
        let result: GoogleResponse<Self> = reqwest::Client::new()
            .put(&url)
            .headers(crate::get_headers().await?)
            .json(&self)
            .send()
            .await?
            .json()
            .await?;
        match result {
            GoogleResponse::Success(s) => Ok(s),
            GoogleResponse::Error(e) => Err(e.into()),
        }
    }

    /// The synchronous equivalent of `Object::download`.
    ///
    /// ### Features
    /// This function requires that the feature flag `sync` is enabled in `Cargo.toml`.
    #[cfg(feature = "sync")]
    #[tokio::main]
    pub async fn update_sync(&self) -> crate::Result<Self> {
        self.update().await
    }

    /// Deletes a single object with the specified name in the specified bucket.
    /// ### Example
    /// ```no_run
    /// # #[tokio::main]
    /// # async fn main() -> Result<(), Box<dyn std::error::Error>> {
    /// use cloud_storage::Object;
    ///
    /// Object::delete("my_bucket", "path/to/my/file.png").await?;
    /// # Ok(())
    /// # }
    /// ```
    pub async fn delete(bucket: &str, file_name: &str) -> Result<(), Error> {
        let url = format!(
            "{}/b/{}/o/{}",
            crate::BASE_URL,
            percent_encode(bucket),
            percent_encode(file_name),
        );
        let response = reqwest::Client::new()
            .delete(&url)
            .headers(crate::get_headers().await?)
            .send()
            .await?;
        if response.status().is_success() {
            Ok(())
        } else {
            Err(Error::Google(response.json().await?))
        }
    }

    /// The synchronous equivalent of `Object::delete`.
    ///
    /// ### Features
    /// This function requires that the feature flag `sync` is enabled in `Cargo.toml`.
    #[cfg(feature = "sync")]
    #[tokio::main]
    pub async fn delete_sync(bucket: &str, file_name: &str) -> Result<(), Error> {
        Self::delete(bucket, file_name).await
    }

    /// Obtains a single object with the specified name in the specified bucket.
    /// ### Example
    /// ```no_run
    /// # #[tokio::main]
    /// # async fn main() -> Result<(), Box<dyn std::error::Error>> {
    /// use cloud_storage::object::{Object, ComposeRequest, SourceObject};
    ///
    /// let obj1 = Object::read("my_bucket", "file1").await?;
    /// let obj2 = Object::read("my_bucket", "file2").await?;
    /// let compose_request = ComposeRequest {
    ///     kind: "storage#composeRequest".to_string(),
    ///     source_objects: vec![
    ///         SourceObject {
    ///             name: obj1.name.clone(),
    ///             generation: None,
    ///             object_preconditions: None,
    ///         },
    ///         SourceObject {
    ///             name: obj2.name.clone(),
    ///             generation: None,
    ///             object_preconditions: None,
    ///         },
    ///     ],
    ///     destination: None,
    /// };
    /// let obj3 = Object::compose("my_bucket", &compose_request, "test-concatted-file").await?;
    /// // obj3 is now a file with the content of obj1 and obj2 concatted together.
    /// # Ok(())
    /// # }
    /// ```
    pub async fn compose(
        bucket: &str,
        req: &ComposeRequest,
        destination_object: &str,
    ) -> crate::Result<Self> {
        let url = format!(
            "{}/b/{}/o/{}/compose",
            crate::BASE_URL,
            percent_encode(&bucket),
            percent_encode(&destination_object)
        );
        let result: GoogleResponse<Self> = reqwest::Client::new()
            .post(&url)
            .headers(crate::get_headers().await?)
            .json(req)
            .send()
            .await?
            .json()
            .await?;
        match result {
            GoogleResponse::Success(s) => Ok(s),
            GoogleResponse::Error(e) => Err(e.into()),
        }
    }

    /// The synchronous equivalent of `Object::compose`.
    ///
    /// ### Features
    /// This function requires that the feature flag `sync` is enabled in `Cargo.toml`.
    #[cfg(feature = "sync")]
    #[tokio::main]
    pub async fn compose_sync(
        bucket: &str,
        req: &ComposeRequest,
        destination_object: &str,
    ) -> crate::Result<Self> {
        Self::compose(bucket, req, destination_object).await
    }

    /// Copy this object to the target bucket and path
    /// ### Example
    /// ```no_run
    /// # #[tokio::main]
    /// # async fn main() -> Result<(), Box<dyn std::error::Error>> {
    /// use cloud_storage::object::{Object, ComposeRequest};
    ///
    /// let obj1 = Object::read("my_bucket", "file1").await?;
    /// let obj2 = obj1.copy("my_other_bucket", "file2").await?;
    /// // obj2 is now a copy of obj1.
    /// # Ok(())
    /// # }
    /// ```
    pub async fn copy(&self, destination_bucket: &str, path: &str) -> crate::Result<Self> {
        use reqwest::header::CONTENT_LENGTH;

        let url = format!(
            "{base}/b/{sBucket}/o/{sObject}/copyTo/b/{dBucket}/o/{dObject}",
            base = crate::BASE_URL,
            sBucket = percent_encode(&self.bucket),
            sObject = percent_encode(&self.name),
            dBucket = percent_encode(&destination_bucket),
            dObject = percent_encode(&path),
        );
        let mut headers = crate::get_headers().await?;
        headers.insert(CONTENT_LENGTH, "0".parse()?);
        let result: GoogleResponse<Self> = reqwest::Client::new()
            .post(&url)
            .headers(headers)
            .send()
            .await?
            .json()
            .await?;
        match result {
            GoogleResponse::Success(s) => Ok(s),
            GoogleResponse::Error(e) => Err(e.into()),
        }
    }

    /// The synchronous equivalent of `Object::copy`.
    ///
    /// ### Features
    /// This function requires that the feature flag `sync` is enabled in `Cargo.toml`.
    #[cfg(feature = "sync")]
    #[tokio::main]
    pub async fn copy_sync(&self, destination_bucket: &str, path: &str) -> crate::Result<Self> {
        self.copy(destination_bucket, path).await
    }

    /// Moves a file from the current location to the target bucket and path.
    ///
    /// ## Limitations
    /// This function does not yet support rewriting objects to another
    /// * Geographical Location,
    /// * Encryption,
    /// * Storage class.
    /// These limitations mean that for now, the rewrite and the copy methods do the same thing.
    /// ### Example
    /// ```no_run
    /// # #[tokio::main]
    /// # async fn main() -> Result<(), Box<dyn std::error::Error>> {
    /// use cloud_storage::object::Object;
    ///
    /// let obj1 = Object::read("my_bucket", "file1").await?;
    /// let obj2 = obj1.rewrite("my_other_bucket", "file2").await?;
    /// // obj2 is now a copy of obj1.
    /// # Ok(())
    /// # }
    /// ```
    pub async fn rewrite(&self, destination_bucket: &str, path: &str) -> crate::Result<Self> {
        use reqwest::header::CONTENT_LENGTH;

        let url = format!(
            "{base}/b/{sBucket}/o/{sObject}/rewriteTo/b/{dBucket}/o/{dObject}",
            base = crate::BASE_URL,
            sBucket = percent_encode(&self.bucket),
            sObject = percent_encode(&self.name),
            dBucket = percent_encode(destination_bucket),
            dObject = percent_encode(path),
        );
        let mut headers = crate::get_headers().await?;
        headers.insert(CONTENT_LENGTH, "0".parse()?);
        let result: GoogleResponse<RewriteResponse> = reqwest::Client::new()
            .post(&url)
            .headers(headers)
            .send()
            .await?
            .json()
            .await?;
        match result {
            GoogleResponse::Success(s) => Ok(s.resource),
            GoogleResponse::Error(e) => Err(e.into()),
        }
    }

    /// The synchronous equivalent of `Object::rewrite`.
    ///
    /// ### Features
    /// This function requires that the feature flag `sync` is enabled in `Cargo.toml`.
    #[cfg(feature = "sync")]
    #[tokio::main]
    pub async fn rewrite_sync(&self, destination_bucket: &str, path: &str) -> crate::Result<Self> {
        self.rewrite(destination_bucket, path).await
    }

    /// Creates a [Signed Url](https://cloud.google.com/storage/docs/access-control/signed-urls)
    /// which is valid for `duration` seconds, and lets the posessor download the file contents
    /// without any authentication.
    /// ### Example
    /// ```no_run
    /// # #[tokio::main]
    /// # async fn main() -> Result<(), Box<dyn std::error::Error>> {
    /// use cloud_storage::object::{Object, ComposeRequest};
    ///
    /// let obj1 = Object::read("my_bucket", "file1").await?;
    /// let url = obj1.download_url(50)?;
    /// // url is now a url to which an unauthenticated user can make a request to download a file
    /// // for 50 seconds.
    /// # Ok(())
    /// # }
    /// ```
    pub fn download_url(&self, duration: u32) -> crate::Result<String> {
        self.sign(&self.name, duration, "GET")
    }

    // /// Creates a [Signed Url](https://cloud.google.com/storage/docs/access-control/signed-urls)
    // /// which is valid for `duration` seconds, and lets the posessor upload new file contents.
    // /// without any authentication.
    // pub fn upload_url(&self, duration: u32) -> crate::Result<String> {
    //     self.sign(&self.name, duration, "POST")
    // }

    #[inline(always)]
    fn sign(&self, file_path: &str, duration: u32, http_verb: &str) -> crate::Result<String> {
        use openssl::sha;

        if duration > 604800 {
            let msg = format!(
                "duration may not be greater than 604800, but was {}",
                duration
            );
            return Err(Error::Other(msg));
        }

        // 1 construct the canonical reques
        let issue_date = chrono::Utc::now();
        let file_path = self.path_to_resource(file_path);
        let query_string = Self::get_canonical_query_string(&issue_date, duration);
        let canonical_request = self.get_canonical_request(&file_path, &query_string, http_verb);

        // 2 get hex encoded SHA256 hash the canonical request
        let hash = sha::sha256(canonical_request.as_bytes());
        let hex_hash = hex::encode(hash);

        // 3 construct the string to sign
        let string_to_sign = format!(
            "{signing_algorithm}\n\
            {current_datetime}\n\
            {credential_scope}\n\
            {hashed_canonical_request}",
            signing_algorithm = "GOOG4-RSA-SHA256",
            current_datetime = issue_date.format("%Y%m%dT%H%M%SZ"),
            credential_scope = Self::get_credential_scope(&issue_date),
            hashed_canonical_request = hex_hash,
        );

        // 4 sign the string to sign with RSA - SHA256
        let buffer = Self::sign_str(&string_to_sign);
        let signature = hex::encode(&buffer?);

        // 5 construct the signed url
        Ok(format!(
            "https://storage.googleapis.com{path_to_resource}?\
            {query_string}&\
            X-Goog-Signature={request_signature}",
            path_to_resource = file_path,
            query_string = query_string,
            request_signature = signature,
        ))
    }

    #[inline(always)]
    fn get_canonical_request(&self, path: &str, query_string: &str, http_verb: &str) -> String {
        format!(
            "{http_verb}\n\
            {path_to_resource}\n\
            {canonical_query_string}\n\
            {canonical_headers}\n\
            \n\
            {signed_headers}\n\
            {payload}",
            http_verb = http_verb,
            path_to_resource = path,
            canonical_query_string = query_string,
            canonical_headers = "host:storage.googleapis.com",
            signed_headers = "host",
            payload = "UNSIGNED-PAYLOAD",
        )
    }

    #[inline(always)]
    fn get_canonical_query_string(date: &chrono::DateTime<chrono::Utc>, exp: u32) -> String {
        let credential = format!(
            "{authorizer}/{scope}",
            authorizer = crate::SERVICE_ACCOUNT.client_email,
            scope = Self::get_credential_scope(date),
        );
        format!(
            "X-Goog-Algorithm={algo}&\
            X-Goog-Credential={cred}&\
            X-Goog-Date={date}&\
            X-Goog-Expires={exp}&\
            X-Goog-SignedHeaders={signed}",
            algo = "GOOG4-RSA-SHA256",
            cred = percent_encode(&credential),
            date = date.format("%Y%m%dT%H%M%SZ"),
            exp = exp,
            signed = "host",
        )
    }

    #[inline(always)]
    fn path_to_resource(&self, path: &str) -> String {
        format!(
            "/{bucket}/{file_path}",
            bucket = self.bucket,
            file_path = percent_encode_noslash(path),
        )
    }

    #[inline(always)]
    fn get_credential_scope(date: &chrono::DateTime<chrono::Utc>) -> String {
        format!("{}/henk/storage/goog4_request", date.format("%Y%m%d"))
    }

    #[inline(always)]
    fn sign_str(message: &str) -> Result<Vec<u8>, Error> {
        use openssl::{hash::MessageDigest, pkey::PKey, sign::Signer};

        let key = PKey::private_key_from_pem(crate::SERVICE_ACCOUNT.private_key.as_bytes())?;
        let mut signer = Signer::new(MessageDigest::sha256(), &key)?;
        signer.update(message.as_bytes())?;
        Ok(signer.sign_to_vec()?)
    }
}

const ENCODE_SET: &AsciiSet = &NON_ALPHANUMERIC
    .remove(b'*')
    .remove(b'-')
    .remove(b'.')
    .remove(b'_');

const NOSLASH_ENCODE_SET: &AsciiSet = &ENCODE_SET.remove(b'/').remove(b'~');

// We need to be able to percent encode stuff, but without touching the slashes in filenames. To
// this end we create an implementation that does this, without touching the slashes.
fn percent_encode_noslash(input: &str) -> String {
    utf8_percent_encode(input, NOSLASH_ENCODE_SET).to_string()
}

fn percent_encode(input: &str) -> String {
    utf8_percent_encode(input, ENCODE_SET).to_string()
}

#[cfg(test)]
mod tests {
    use super::*;
    use futures::{StreamExt, TryStreamExt};

    #[tokio::test]
    async fn create() -> Result<(), Box<dyn std::error::Error>> {
        let bucket = crate::read_test_bucket().await;
        Object::create(&bucket.name, vec![0, 1], "test-create", "text/plain").await?;
        Ok(())
    }

    #[tokio::test]
    async fn create_streamed() -> Result<(), Box<dyn std::error::Error>> {
        let bucket = crate::read_test_bucket().await;
        let stream = stream::iter([0u8, 1].iter())
            .map(Ok::<_, Box<dyn std::error::Error + Send + Sync>>)
            .map_ok(|&b| bytes::BytesMut::from(&[b][..]));
        Object::create_streamed(
            &bucket.name,
            stream,
            2,
            "test-create-streamed",
            "text/plain",
        )
        .await?;
        Ok(())
    }

    #[tokio::test]
    async fn list() -> Result<(), Box<dyn std::error::Error>> {
        let test_bucket = crate::read_test_bucket().await;
        let _v: Vec<Object> = Object::list(&test_bucket.name).await?.try_concat().await?;
        Ok(())
    }

    async fn flattened_list_prefix_stream(
        bucket: &str,
        prefix: &str,
    ) -> Result<Vec<Object>, Box<dyn std::error::Error>> {
        Ok(Object::list_prefix(bucket, prefix)
            .await?
            .try_concat()
            .await?)
    }

    #[tokio::test]
    async fn list_prefix() -> Result<(), Box<dyn std::error::Error>> {
        let test_bucket = crate::read_test_bucket().await;

        let prefix_names = [
            "test-list-prefix/1",
            "test-list-prefix/2",
            "test-list-prefix/sub/1",
            "test-list-prefix/sub/2",
        ];

        for name in &prefix_names {
            Object::create(&test_bucket.name, vec![0, 1], name, "text/plain").await?;
        }

        let list = flattened_list_prefix_stream(&test_bucket.name, "test-list-prefix/").await?;
        assert_eq!(list.len(), 4);
        let list = flattened_list_prefix_stream(&test_bucket.name, "test-list-prefix/sub").await?;
        assert_eq!(list.len(), 2);
        Ok(())
    }

    #[tokio::test]
    async fn read() -> Result<(), Box<dyn std::error::Error>> {
        let bucket = crate::read_test_bucket().await;
        Object::create(&bucket.name, vec![0, 1], "test-read", "text/plain").await?;
        Object::read(&bucket.name, "test-read").await?;
        Ok(())
    }

    #[tokio::test]
    async fn download() -> Result<(), Box<dyn std::error::Error>> {
        let bucket = crate::read_test_bucket().await;
        let content = b"hello world";
        Object::create(
            &bucket.name,
            content.to_vec(),
            "test-download",
            "application/octet-stream",
        )
        .await?;

        let data = Object::download(&bucket.name, "test-download").await?;
        assert_eq!(data, content);

        Ok(())
    }

    #[tokio::test]
    async fn download_streamed() -> Result<(), Box<dyn std::error::Error>> {
        let bucket = crate::read_test_bucket().await;
        let content = b"hello world";
        Object::create(
            &bucket.name,
            content.to_vec(),
            "test-download",
            "application/octet-stream",
        )
        .await?;

        let mut result = Object::download_streamed(&bucket.name, "test-download").await?;
        let mut data = Vec::new();
        for part in result.next().await {
            data.extend(part?);
        }
        // let data = data.next().await.flat_map(|part| part.into_iter()).collect();
        assert_eq!(data, content);


        Ok(())
    }

    #[tokio::test]
    async fn download_streamed_large() -> Result<(), Box<dyn std::error::Error>> {
        let bucket = crate::read_test_bucket().await;
        let content = vec![5u8; 1_000_000];
        Object::create(
            &bucket.name,
            content.to_vec(),
            "test-download-large",
            "application/octet-stream",
        )
        .await?;

        let mut result = Object::download_streamed(&bucket.name, "test-download-large").await?;
        let mut data: Vec<u8> = Vec::new();
        while let Some(part) = result.next().await {
            data.extend(part?);
        }
        assert_eq!(data, content);

        Ok(())
    }

    #[tokio::test]
    async fn update() -> Result<(), Box<dyn std::error::Error>> {
        let bucket = crate::read_test_bucket().await;
        let mut obj = Object::create(&bucket.name, vec![0, 1], "test-update", "text/plain").await?;
        obj.content_type = Some("application/xml".to_string());
        obj.update().await?;
        Ok(())
    }

    #[tokio::test]
    async fn delete() -> Result<(), Box<dyn std::error::Error>> {
        let bucket = crate::read_test_bucket().await;
        Object::create(&bucket.name, vec![0, 1], "test-delete", "text/plain").await?;

        Object::delete(&bucket.name, "test-delete").await?;

        let list: Vec<_> = flattened_list_prefix_stream(&bucket.name, "test-delete").await?;
        assert!(list.is_empty());

        Ok(())
    }

    #[tokio::test]
    async fn delete_nonexistent() -> Result<(), Box<dyn std::error::Error>> {
        let bucket = crate::read_test_bucket().await;

        let nonexistent_object = "test-delete-nonexistent";

        let delete_result = Object::delete(&bucket.name, nonexistent_object).await;

        if let Err(Error::Google(google_error_response)) = delete_result {
            assert!(google_error_response.to_string().contains(&format!(
                "No such object: {}/{}",
                bucket.name, nonexistent_object
            )));
        } else {
            panic!("Expected a Google error, instead got {:?}", delete_result);
        }

        Ok(())
    }

    #[tokio::test]
    async fn compose() -> Result<(), Box<dyn std::error::Error>> {
        let bucket = crate::read_test_bucket().await;
        let obj1 = Object::create(&bucket.name, vec![0, 1], "test-compose-1", "text/plain").await?;
        let obj2 = Object::create(&bucket.name, vec![2, 3], "test-compose-2", "text/plain").await?;
        let compose_request = ComposeRequest {
            kind: "storage#composeRequest".to_string(),
            source_objects: vec![
                SourceObject {
                    name: obj1.name.clone(),
                    generation: None,
                    object_preconditions: None,
                },
                SourceObject {
                    name: obj2.name.clone(),
                    generation: None,
                    object_preconditions: None,
                },
            ],
            destination: None,
        };
        let obj3 = Object::compose(&bucket.name, &compose_request, "test-concatted-file").await?;
        let url = obj3.download_url(100)?;
        let content = reqwest::get(&url).await?.text().await?;
        assert_eq!(content.as_bytes(), vec![0, 1, 2, 3]);
        Ok(())
    }

    #[tokio::test]
    async fn copy() -> Result<(), Box<dyn std::error::Error>> {
        let bucket = crate::read_test_bucket().await;
        let original = Object::create(&bucket.name, vec![2, 3], "test-copy", "text/plain").await?;
        original.copy(&bucket.name, "test-copy - copy").await?;
        Ok(())
    }

    #[tokio::test]
    async fn rewrite() -> Result<(), Box<dyn std::error::Error>> {
        let bucket = crate::read_test_bucket().await;
        let obj = Object::create(&bucket.name, vec![0, 1], "test-rewrite", "text/plain").await?;
        let obj = obj.rewrite(&bucket.name, "test-rewritten").await?;
        let url = obj.download_url(100)?;
        let download = reqwest::Client::new().head(&url).send().await?;
        assert_eq!(download.status().as_u16(), 200);
        Ok(())
    }

    #[tokio::test]
    async fn test_url_encoding() -> Result<(), Box<dyn std::error::Error>> {
        let bucket = crate::read_test_bucket().await;
        let complicated_names = [
            "asdf",
            "asdf+1",
            "asdf&&+1?=3,,-_()*&^%$#@!`~{}[]\\|:;\"'<>,.?/äöüëß",
            "https://www.google.com",
            "परिक्षण फाईल",
            "测试很重要",
        ];
        for name in &complicated_names {
            let _obj = Object::create(&bucket.name, vec![0, 1], name, "text/plain").await?;
            let obj = Object::read(&bucket.name, &name).await.unwrap();
            let url = obj.download_url(100)?;
            let download = reqwest::Client::new().head(&url).send().await?;
            assert_eq!(download.status().as_u16(), 200);
        }
        Ok(())
    }

    #[cfg(feature = "sync")]
    mod sync {
        use super::*;

        #[test]
        fn create() -> Result<(), Box<dyn std::error::Error>> {
            let bucket = crate::read_test_bucket_sync();
            Object::create_sync(&bucket.name, vec![0, 1], "test-create", "text/plain")?;
            Ok(())
        }

        #[test]
        fn create_streamed() -> Result<(), Box<dyn std::error::Error>> {
            let bucket = crate::read_test_bucket_sync();
            let cursor = std::io::Cursor::new([0, 1]);
            Object::create_streamed_sync(
                &bucket.name,
                cursor,
                2,
                "test-create-streamed",
                "text/plain",
            )?;
            Ok(())
        }

        #[test]
        fn list() -> Result<(), Box<dyn std::error::Error>> {
            let test_bucket = crate::read_test_bucket_sync();
            Object::list_sync(&test_bucket.name)?;
            Ok(())
        }

        #[test]
        fn list_prefix() -> Result<(), Box<dyn std::error::Error>> {
            let test_bucket = crate::read_test_bucket_sync();

            let prefix_names = [
                "test-list-prefix/1",
                "test-list-prefix/2",
                "test-list-prefix/sub/1",
                "test-list-prefix/sub/2",
            ];

            for name in &prefix_names {
                Object::create_sync(&test_bucket.name, vec![0, 1], name, "text/plain")?;
            }

            let list = Object::list_prefix_sync(&test_bucket.name, "test-list-prefix/")?;
            assert_eq!(list.len(), 4);
            let list = Object::list_prefix_sync(&test_bucket.name, "test-list-prefix/sub")?;
            assert_eq!(list.len(), 2);
            Ok(())
        }

        #[test]
        fn read() -> Result<(), Box<dyn std::error::Error>> {
            let bucket = crate::read_test_bucket_sync();
            Object::create_sync(&bucket.name, vec![0, 1], "test-read", "text/plain")?;
            Object::read_sync(&bucket.name, "test-read")?;
            Ok(())
        }

        #[test]
        fn download() -> Result<(), Box<dyn std::error::Error>> {
            let bucket = crate::read_test_bucket_sync();
            let content = b"hello world";
            Object::create_sync(
                &bucket.name,
                content.to_vec(),
                "test-download",
                "application/octet-stream",
            )?;

            let data = Object::download_sync(&bucket.name, "test-download")?;
            assert_eq!(data, content);

            Ok(())
        }

        #[test]
        fn update() -> Result<(), Box<dyn std::error::Error>> {
            let bucket = crate::read_test_bucket_sync();
            let mut obj =
                Object::create_sync(&bucket.name, vec![0, 1], "test-update", "text/plain")?;
            obj.content_type = Some("application/xml".to_string());
            obj.update_sync()?;
            Ok(())
        }

        #[test]
        fn delete() -> Result<(), Box<dyn std::error::Error>> {
            let bucket = crate::read_test_bucket_sync();
            Object::create_sync(&bucket.name, vec![0, 1], "test-delete", "text/plain")?;

            Object::delete_sync(&bucket.name, "test-delete")?;

            let list = Object::list_prefix_sync(&bucket.name, "test-delete")?;
            assert!(list.is_empty());

            Ok(())
        }

        #[test]
        fn delete_nonexistent() -> Result<(), Box<dyn std::error::Error>> {
            let bucket = crate::read_test_bucket_sync();

            let nonexistent_object = "test-delete-nonexistent";

            let delete_result = Object::delete_sync(&bucket.name, nonexistent_object);

            if let Err(Error::Google(google_error_response)) = delete_result {
                assert!(google_error_response.to_string().contains(&format!(
                    "No such object: {}/{}",
                    bucket.name, nonexistent_object
                )));
            } else {
                panic!("Expected a Google error, instead got {:?}", delete_result);
            }

            Ok(())
        }

        #[test]
        fn compose() -> Result<(), Box<dyn std::error::Error>> {
            let bucket = crate::read_test_bucket_sync();
            let obj1 =
                Object::create_sync(&bucket.name, vec![0, 1], "test-compose-1", "text/plain")?;
            let obj2 =
                Object::create_sync(&bucket.name, vec![2, 3], "test-compose-2", "text/plain")?;
            let compose_request = ComposeRequest {
                kind: "storage#composeRequest".to_string(),
                source_objects: vec![
                    SourceObject {
                        name: obj1.name.clone(),
                        generation: None,
                        object_preconditions: None,
                    },
                    SourceObject {
                        name: obj2.name.clone(),
                        generation: None,
                        object_preconditions: None,
                    },
                ],
                destination: None,
            };
            let obj3 = Object::compose_sync(&bucket.name, &compose_request, "test-concatted-file")?;
            let url = obj3.download_url(100)?;
            let content = reqwest::blocking::get(&url)?.text()?;
            assert_eq!(content.as_bytes(), vec![0, 1, 2, 3]);
            Ok(())
        }

        #[test]
        fn copy() -> Result<(), Box<dyn std::error::Error>> {
            let bucket = crate::read_test_bucket_sync();
            let original =
                Object::create_sync(&bucket.name, vec![2, 3], "test-copy", "text/plain")?;
            original.copy_sync(&bucket.name, "test-copy - copy")?;
            Ok(())
        }

        #[test]
        fn rewrite() -> Result<(), Box<dyn std::error::Error>> {
            let bucket = crate::read_test_bucket_sync();
            let obj = Object::create_sync(&bucket.name, vec![0, 1], "test-rewrite", "text/plain")?;
            let obj = obj.rewrite_sync(&bucket.name, "test-rewritten")?;
            let url = obj.download_url(100)?;
            let client = reqwest::blocking::Client::new();
            let download = client.head(&url).send()?;
            assert_eq!(download.status().as_u16(), 200);
            Ok(())
        }

        #[test]
        fn test_url_encoding() -> Result<(), Box<dyn std::error::Error>> {
            let bucket = crate::read_test_bucket_sync();
            let complicated_names = [
                "asdf",
                "asdf+1",
                "asdf&&+1?=3,,-_()*&^%$#@!`~{}[]\\|:;\"'<>,.?/äöüëß",
                "https://www.google.com",
                "परिक्षण फाईल",
                "测试很重要",
            ];
            for name in &complicated_names {
                let _obj = Object::create_sync(&bucket.name, vec![0, 1], name, "text/plain")?;
                let obj = Object::read_sync(&bucket.name, &name).unwrap();
                let url = obj.download_url(100)?;
                let client = reqwest::blocking::Client::new();
                let download = client.head(&url).send()?;
                assert_eq!(download.status().as_u16(), 200);
            }
            Ok(())
        }
    }
}<|MERGE_RESOLUTION|>--- conflicted
+++ resolved
@@ -514,16 +514,11 @@
     /// use std::fs::File;
     /// use std::io::Write;
     ///
-<<<<<<< HEAD
     /// let mut stream = Object::download_streamed("my_bucket", "path/to/my/file.png").await?;
     /// let mut file = File::create("file.png").unwrap();
     /// for part in stream.next().await {
     ///     file.write_all(&part.unwrap()).unwrap();
     /// }
-=======
-    /// let stream = Object::download_streamed("my_bucket", "path/to/my/file.png").await?;
-    /// for 
->>>>>>> 42e3e89f
     /// # Ok(())
     /// # }
     /// ```
